--- conflicted
+++ resolved
@@ -201,30 +201,6 @@
 
   return (
     <>
-<<<<<<< HEAD
-      {startWebRTC ? (
-        <>
-        <div className="relative w-full aspect-video">
-        <video ref={videoRef} id="simli_video" autoPlay playsInline className="w-full h-full object-cover"></video>
-        <audio ref={audioRef} id="simli_audio" autoPlay ></audio>
-      </div>
-        <div 
-          ref={textAreaRef}
-          className="w-full h-32 bg-black-800 text-white p-2 overflow-y-auto"
-        >
-          {chatgptText}
-        </div>
-        </>
-      ) : (
-        <button
-          onClick={handleStart}
-          disabled={isLoading}
-          className="w-full bg-white text-black py-2 px-4 hover:bg-gray-200 focus:outline-none focus:ring-2 focus:ring-white focus:ring-offset-2 focus:ring-offset-black disabled:bg-gray-400 disabled:cursor-not-allowed"
-        >
-          {isLoading ? 'Starting...' : 'Start Interaction'}
-        </button>
-      )}
-=======
       <div className={`transition-all duration-300 ${showDottedFace ? 'h-0 overflow-hidden' : 'h-auto'}`}>
       <VideoBox video={videoRef} audio={audioRef} />
       </div>
@@ -246,7 +222,6 @@
             </button>
           )}
       </div>
->>>>>>> 13a17333
       {error && <p className="mt-4 text-red-500">{error}</p>}
     </>
   );
